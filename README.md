--- conflicted
+++ resolved
@@ -1,11 +1,4 @@
-<<<<<<< HEAD
-# Weather and Climate Workflow Tool based on AiiDA
-
-=======
----
-title: ETHIOPIA, wEaTHer and clImate wOrkflow graPhs for aiIdA
----
->>>>>>> c9e5a81c
+# ETHIOPIA, wEaTHer and clImate wOrkflow graPhs for aiIdA
 
 ETHIOPIA is a library for creating weather and climate workflows from a yaml
 format inspired by [cylc](https://cylc.github.io/) using
