
[build-system]
requires = ["hatchling"]
build-backend = "hatchling.build"

[project]
# See https://www.python.org/dev/peps/pep-0621/
name = 'sirocco'
dynamic = ["version"]
description = 'A library for creating weather and climate workflows.'
authors = [
  {name = 'Matthieu Leclair', email = 'matthieu.leclair@env.ethz.ch'},
  {name = 'Julian Geiger', email = 'julian.geiger@psi.ch'},
  {name = 'Alexander Goscinski', email = 'alexander.goscinski@psi.ch'},
]
readme = 'README.md'
classifiers = [
  'Development Status :: 1 - Planning',
  'Intended Audience :: Science/Research',
  'Operating System :: POSIX :: Linux',
  'Programming Language :: Python',
  'Programming Language :: Python :: 3.12',
  'Topic :: Scientific/Engineering',
  'Topic :: Scientific/Engineering :: Atmospheric Science',
]
keywords = ["workflow"," icon", "aiida", "aiida-workgraph"]
requires-python = '>=3.12'
dependencies = [
  "isoduration",
  "pydantic",
  "pydantic-yaml",
  "aiida-core>=2.5",
<<<<<<< HEAD
  "pygraphviz",
  "lxml"
=======
  "termcolor"
>>>>>>> d098fe33
]
[project.urls]
Repository = "https://github.com/C2SM/Sirocco.git"
Changelog = "https://github.com/C2SM/Sirocco/blob/main/CHANGELOG.md"

[tool.pytest.ini_options]
# Configuration for [pytest](https://docs.pytest.org)
addopts = "--pdbcls=IPython.terminal.debugger:TerminalPdb"

[tool.coverage.run]
# Configuration of [coverage.py](https://coverage.readthedocs.io)
# reporting which lines of your plugin are covered by tests
source = ["sirocco"]

[tool.ruff]
include = ["src/*py", "tests/*py"]
target-version = "py39"

[tool.ruff.lint]
ignore = [
  "TID252", # prefer relative import over absolute
  "TRY003", # write custom error messages for formatting
]

## Hatch configurations

[tool.hatch.build.targets.sdist]
include = [
  "src/sirocco/",
]

[tool.hatch.version]
path = "src/sirocco/__init__.py"

[tool.hatch.envs.hatch-test]
extra-dependencies = [
    "ipdb"
]

[[tool.hatch.envs.hatch-test.matrix]]
python = ["3.12"]

[tool.hatch.envs.docs]
description = "Build the documentation"
extra-dependencies = [
    "mkdocs-material",
]

[tool.hatch.envs.docs.scripts]
build = [
  "mkdocs build -f docs/mkdocs.yml",
  "echo 'Now open docs/build/index.html with your browser'"
]
serve = [
  "mkdocs serve -f docs/mkdocs.yml",
]<|MERGE_RESOLUTION|>--- conflicted
+++ resolved
@@ -30,12 +30,9 @@
   "pydantic",
   "pydantic-yaml",
   "aiida-core>=2.5",
-<<<<<<< HEAD
   "pygraphviz",
-  "lxml"
-=======
+  "lxml",
   "termcolor"
->>>>>>> d098fe33
 ]
 [project.urls]
 Repository = "https://github.com/C2SM/Sirocco.git"
