from __future__ import annotations

import logging
from dataclasses import dataclass, field
from typing import TYPE_CHECKING, Generic, Literal, Self, TypeVar

from termcolor import colored

from sirocco.parsing._yaml_data_models import (
    ConfigCycleTask,
    ConfigCycleTaskDepend,
    ConfigCycleTaskInput,
    ConfigTask,
    ConfigWorkflow,
    load_workflow_config,
)

if TYPE_CHECKING:
    from collections.abc import Iterator
    from datetime import datetime

    from sirocco.parsing._yaml_data_models import ConfigCycle, DataBaseModel

    type ConfigCycleSpec = ConfigCycleTaskDepend | ConfigCycleTaskInput

logging.basicConfig()
logger = logging.getLogger(__name__)


TimeSeriesObject = TypeVar("TimeSeriesObject")


class NodeStr:
    color: str

<<<<<<< HEAD
    def colstr(self):
        ret_str = f"{self.color}{bold}{self.name}{reset}"
        if self.date is not None:
            ret_str += f" {self.color}[{self.date}]"
        return ret_str + f"{reset}"

    def __str__(self):
        ret_str = f"{self.name}"
        if self.date is not None:
            ret_str += f"_{self.date}"
        return ret_str

=======
    def _str_pretty_(self) -> str:
        repr_str = colored(self.name, self.color, attrs=["bold"])
        if self.date is not None:
            repr_str += colored(f" [{self.date}]", self.color)
        return repr_str
>>>>>>> d098fe33

    def __str__(self) -> str:
        if self.date is None:
            return self.name
        return f"{self.name} [{self.date}]"


@dataclass
class Task(NodeStr):
    name: str
    workflow: Workflow
    outputs: list[Data] = field(default_factory=list)
    inputs: list[Data] = field(default_factory=list)
    wait_on: list[Task] = field(default_factory=list)
    date: datetime | None = None
    color: str = "light_red"
    # TODO: This list is too long. We should start with the set of supported
    #       keywords and extend it as we support more
    command: str | None = None
    command_option: str | None = None
    input_arg_options: dict[str, str] | None = None
    host: str | None = None
    account: str | None = None
    plugin: str | None = None
    config: str | None = None
    uenv: dict | None = None
    nodes: int | None = None
    walltime: str | None = None
    src: str | None = None
    conda_env: str | None = None

    # use classmethod instead of custom init
    @classmethod
    def from_config(
        cls, config: ConfigTask, task_ref: ConfigCycleTask, workflow: Workflow, date: datetime | None = None
    ) -> Self:
        inputs: list[Data] = []
        for input_spec in task_ref.inputs:
            inputs.extend(data for data in workflow.data.get(input_spec, date) if data is not None)
        outputs: list[Data] = [workflow.data[output_spec.name, date] for output_spec in task_ref.outputs]

        new = cls(
            date=date,
            inputs=inputs,
            outputs=outputs,
            workflow=workflow,
            **dict(config),  # use the fact that pydantic models can be turned into dicts easily
        )  # this works because dataclass has generated this init for us

        # Store for actual linking in link_wait_on_tasks() once all tasks are created
        new._wait_on_specs = task_ref.depends  # noqa: SLF001 we don't have access to self in a dataclass
        #                                                     and setting an underscored attribute from
        #                                                     the class itself raises SLF001

        return new

    def link_wait_on_tasks(self):
        self.wait_on: list[Task] = []
        for wait_on_spec in self._wait_on_specs:
            self.wait_on.extend(task for task in self.workflow.tasks.get(wait_on_spec, self.date) if task is not None)


@dataclass(kw_only=True)
class Data(NodeStr):
    """Internal representation of a data node"""

    color: str = "light_blue"
    name: str
    type: str
    src: str
    available: bool
    date: datetime | None = None

    @classmethod
    def from_config(cls, config: DataBaseModel, *, date: datetime | None = None):
        return cls(
            name=config.name,
            type=config.type,
            src=config.src,
            available=config.available,
            date=date,
        )


@dataclass(kw_only=True)
class Cycle(NodeStr):
    """Internal reprenstation of a cycle"""

    color: str = "light_green"
    name: str
    tasks: list[Task]
    date: datetime | None = None


class TimeSeries(Generic[TimeSeriesObject]):
    """Dictionnary of objects accessed by date, checking start and end dates"""

    def __init__(self) -> None:
        self.start_date: datetime | None = None
        self.end_date: datetime | None = None
        self._dict: dict[str:TimeSeriesObject] = {}

    def __setitem__(self, date: datetime, data: TimeSeriesObject) -> None:
        if date in self._dict:
            msg = f"date {date} already used, cannot set twice"
            raise KeyError(msg)
        self._dict[date] = data
        if self.start_date is None:
            self.start_date = date
            self.end_date = date
        elif date < self.start_date:
            self.start_date = date
        elif date > self.end_date:
            self.end_date = date

    def __getitem__(self, date: datetime) -> TimeSeriesObject:
        if self.start_date is None:
            msg = "TimeSeries still empty, cannot access by date"
            raise ValueError(msg)
        if date < self.start_date or date > self.end_date:
            item = next(iter(self._dict.values()))
            msg = (
                f"date {date} for item '{item.name}' is out of bounds [{self.start_date} - {self.end_date}], ignoring."
            )
            logger.warning(msg)
            return
        if date not in self._dict:
            item = next(iter(self._dict.values()))
            msg = f"date {date} for item '{item.name}' not found"
            raise KeyError(msg)
        return self._dict[date]

    def values(self) -> Iterator[TimeSeriesObject]:
        yield from self._dict.values()


class Store(Generic[TimeSeriesObject]):
    """Container for TimeSeries or unique data"""

    def __init__(self):
        self._dict: dict[str, TimeSeries | TimeSeriesObject] = {}

    def __setitem__(self, key: str | tuple(str, datetime | None), value: TimeSeriesObject) -> None:
        if isinstance(key, tuple):
            name, date = key
        else:
            name, date = key, None
        if name in self._dict:
            if not isinstance(self._dict[name], TimeSeries):
                msg = f"single entry {name} already set"
                raise KeyError(msg)
            if date is None:
                msg = f"entry {name} is a TimeSeries, must be accessed by date"
                raise KeyError(msg)
            self._dict[name][date] = value
        elif date is None:
            self._dict[name] = value
        else:
            self._dict[name] = TimeSeries()
            self._dict[name][date] = value

    def __getitem__(self, key: str | tuple(str, datetime | None)) -> TimeSeriesObject:
        if isinstance(key, tuple):
            name, date = key
        else:
            name, date = key, None

        if name not in self._dict:
            msg = f"entry {name} not found in Store"
            raise KeyError(msg)
        if isinstance(self._dict[name], TimeSeries):
            if date is None:
                msg = f"entry {name} is a TimeSeries, must be accessed by date"
                raise KeyError(msg)
            return self._dict[name][date]
        if date is not None:
            msg = f"entry {name} is not a TimeSeries, cannot be accessed by date"
            raise KeyError(msg)
        return self._dict[name]

    @staticmethod
    def _resolve_target_dates(spec, ref_date: datetime | None) -> Iterator[datetime]:
        if not spec.lag and not spec.date:
            yield ref_date
        if spec.lag:
            for lag in spec.lag:
                yield ref_date + lag
        if spec.date:
            yield from spec.date

    def get(self, spec: ConfigCycleSpec, ref_date: datetime | None = None) -> Iterator[TimeSeriesObject]:
        name = spec.name
        if isinstance(self._dict[name], TimeSeries):
            if ref_date is None and spec.date is []:
                msg = "TimeSeries object must be referenced by dates"
                raise ValueError(msg)
            for target_date in self._resolve_target_dates(spec, ref_date):
                yield self._dict[name][target_date]
        else:
            if spec.lag or spec.date:
                msg = f"item {name} is not a TimeSeries, cannot be referenced via date or lag"
                raise ValueError(msg)
            yield self._dict[name]

    def values(self) -> Iterator[TimeSeriesObject]:
        for item in self._dict.values():
            if isinstance(item, TimeSeries):
                yield from item.values()
            else:
                yield item


class Workflow:
    """Internal reprensentation of a worflow"""

    def __init__(self, workflow_config: ConfigWorkflow) -> None:
        self.name = workflow_config.name
        self.tasks = Store()
        self.data = Store()
        self.cycles = Store()

        # 1 - create availalbe data nodes
        for data_config in workflow_config.data.available:
            self.data[data_config.name] = Data.from_config(data_config, date=None)

        # 2 - create output data nodes
        for cycle_config in workflow_config.cycles:
            for date in self.cycle_dates(cycle_config):
                for task_ref in cycle_config.tasks:
                    for data_ref in task_ref.outputs:
                        data_name = data_ref.name
                        data_config = workflow_config.data_dict[data_name]
                        self.data[data_name, date] = Data.from_config(data_config, date=date)

        # 3 - create cycles and tasks
        for cycle_config in workflow_config.cycles:
            cycle_name = cycle_config.name
            for date in self.cycle_dates(cycle_config):
                cycle_tasks = []
                for task_ref in cycle_config.tasks:
                    task_name = task_ref.name
                    task_config = workflow_config.task_dict[task_name]
                    self.tasks[task_name, date] = (
                        task := Task.from_config(task_config, task_ref, workflow=self, date=date)
                    )
                    cycle_tasks.append(task)
                self.cycles[cycle_name, date] = Cycle(name=cycle_name, tasks=cycle_tasks, date=date)

        # 4 - Link wait on tasks
        for task in self.tasks.values():
            task.link_wait_on_tasks()

    def cycle_dates(self, cycle_config: ConfigCycle) -> Iterator[datetime]:
        yield (date := cycle_config.start_date)
        if cycle_config.period is not None:
            while (date := date + cycle_config.period) < cycle_config.end_date:
                yield date

    def _str_from_method(self, method_name: Literal["__str__", "_str_pretty_"]) -> str:
        str_method = getattr(NodeStr, method_name)
        ind = ""
        lines = []
        lines.append(f"{ind}cycles:")
        ind += "  "
        for cycle in self.cycles.values():
<<<<<<< HEAD
            lines.append(f"{ind}- {cycle.colstr()}:")
=======
            lines.append(f"{ind}- {str_method(cycle)}:")
>>>>>>> d098fe33
            ind += "    "
            lines.append(f"{ind}tasks:")
            ind += "  "
            for task in cycle.tasks:
<<<<<<< HEAD
                lines.append(f"{ind}- {task.colstr()}:")
=======
                lines.append(f"{ind}- {str_method(task)}:")
>>>>>>> d098fe33
                ind += "    "
                if task.inputs:
                    lines.append(f"{ind}input:")
                    ind += "  "
<<<<<<< HEAD
                    lines.extend(f"{ind}- {data.colstr()}" for data in task.inputs)
=======
                    lines.extend(f"{ind}- {str_method(data)}" for data in task.inputs)
>>>>>>> d098fe33
                    ind = ind[:-2]
                if task.outputs:
                    lines.append(f"{ind}output:")
                    ind += "  "
<<<<<<< HEAD
                    lines.extend(f"{ind}- {data.colstr()}" for data in task.outputs)
=======
                    lines.extend(f"{ind}- {str_method(data)}" for data in task.outputs)
>>>>>>> d098fe33
                    ind = ind[:-2]
                if task.wait_on:
                    lines.append(f"{ind}wait on:")
                    ind += "  "
<<<<<<< HEAD
                    lines.extend(f"{ind}- {wait_task.colstr()}" for wait_task in task.wait_on)
=======
                    lines.extend(f"{ind}- {str_method(wait_task)}" for wait_task in task.wait_on)
>>>>>>> d098fe33
                    ind = ind[:-2]
                ind = ind[:-4]
            ind = ind[:-4]
            ind = ind[:-2]
        ind = ind[:-2]
        return "\n".join(lines)

    def __str__(self):
        return self._str_from_method("__str__")

    def _str_pretty_(self):
        return self._str_from_method("_str_pretty_")

    def _repr_pretty_(self, p, cycle):
        p.text(self._str_pretty_() if not cycle else "...")

    @classmethod
    def from_yaml(cls, config_path: str):
        return cls(load_workflow_config(config_path))<|MERGE_RESOLUTION|>--- conflicted
+++ resolved
@@ -33,31 +33,22 @@
 class NodeStr:
     color: str
 
-<<<<<<< HEAD
-    def colstr(self):
-        ret_str = f"{self.color}{bold}{self.name}{reset}"
+    def _str_pretty_(self) -> str:
+        repr_str = colored(self.name, self.color, attrs=["bold"])
         if self.date is not None:
-            ret_str += f" {self.color}[{self.date}]"
-        return ret_str + f"{reset}"
+            repr_str += colored(f" [{self.date}]", self.color)
+        return repr_str
+
+    def __str__(self) -> str:
+        if self.date is None:
+            return self.name
+        return f"{self.name} [{self.date}]"
 
     def __str__(self):
         ret_str = f"{self.name}"
         if self.date is not None:
             ret_str += f"_{self.date}"
         return ret_str
-
-=======
-    def _str_pretty_(self) -> str:
-        repr_str = colored(self.name, self.color, attrs=["bold"])
-        if self.date is not None:
-            repr_str += colored(f" [{self.date}]", self.color)
-        return repr_str
->>>>>>> d098fe33
-
-    def __str__(self) -> str:
-        if self.date is None:
-            return self.name
-        return f"{self.name} [{self.date}]"
 
 
 @dataclass
@@ -318,47 +309,27 @@
         lines.append(f"{ind}cycles:")
         ind += "  "
         for cycle in self.cycles.values():
-<<<<<<< HEAD
-            lines.append(f"{ind}- {cycle.colstr()}:")
-=======
             lines.append(f"{ind}- {str_method(cycle)}:")
->>>>>>> d098fe33
             ind += "    "
             lines.append(f"{ind}tasks:")
             ind += "  "
             for task in cycle.tasks:
-<<<<<<< HEAD
-                lines.append(f"{ind}- {task.colstr()}:")
-=======
                 lines.append(f"{ind}- {str_method(task)}:")
->>>>>>> d098fe33
                 ind += "    "
                 if task.inputs:
                     lines.append(f"{ind}input:")
                     ind += "  "
-<<<<<<< HEAD
-                    lines.extend(f"{ind}- {data.colstr()}" for data in task.inputs)
-=======
                     lines.extend(f"{ind}- {str_method(data)}" for data in task.inputs)
->>>>>>> d098fe33
                     ind = ind[:-2]
                 if task.outputs:
                     lines.append(f"{ind}output:")
                     ind += "  "
-<<<<<<< HEAD
-                    lines.extend(f"{ind}- {data.colstr()}" for data in task.outputs)
-=======
                     lines.extend(f"{ind}- {str_method(data)}" for data in task.outputs)
->>>>>>> d098fe33
                     ind = ind[:-2]
                 if task.wait_on:
                     lines.append(f"{ind}wait on:")
                     ind += "  "
-<<<<<<< HEAD
-                    lines.extend(f"{ind}- {wait_task.colstr()}" for wait_task in task.wait_on)
-=======
                     lines.extend(f"{ind}- {str_method(wait_task)}" for wait_task in task.wait_on)
->>>>>>> d098fe33
                     ind = ind[:-2]
                 ind = ind[:-4]
             ind = ind[:-4]
